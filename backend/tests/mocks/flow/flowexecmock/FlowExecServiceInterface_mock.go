--- conflicted
+++ resolved
@@ -40,13 +40,8 @@
 }
 
 // Execute provides a mock function for the type FlowExecServiceInterfaceMock
-<<<<<<< HEAD
-func (_mock *FlowExecServiceInterfaceMock) Execute(appID string, flowID string, flowType string, verbose bool, action string, inputs map[string]string) (*flowexec.FlowStep, *serviceerror.ServiceError) {
-	ret := _mock.Called(appID, flowID, flowType, verbose, action, inputs)
-=======
-func (_mock *FlowExecServiceInterfaceMock) Execute(ctx context.Context, appID string, flowID string, actionID string, flowType string, inputData map[string]string) (*flowexec.FlowStep, *serviceerror.ServiceError) {
-	ret := _mock.Called(ctx, appID, flowID, actionID, flowType, inputData)
->>>>>>> c23b1f4b
+func (_mock *FlowExecServiceInterfaceMock) Execute(ctx context.Context, appID string, flowID string, flowType string, verbose bool, action string, inputs map[string]string) (*flowexec.FlowStep, *serviceerror.ServiceError) {
+	ret := _mock.Called(ctx, appID, flowID, flowType, verbose, action, inputs)
 
 	if len(ret) == 0 {
 		panic("no return value specified for Execute")
@@ -54,31 +49,18 @@
 
 	var r0 *flowexec.FlowStep
 	var r1 *serviceerror.ServiceError
-<<<<<<< HEAD
-	if returnFunc, ok := ret.Get(0).(func(string, string, string, bool, string, map[string]string) (*flowexec.FlowStep, *serviceerror.ServiceError)); ok {
-		return returnFunc(appID, flowID, flowType, verbose, action, inputs)
-	}
-	if returnFunc, ok := ret.Get(0).(func(string, string, string, bool, string, map[string]string) *flowexec.FlowStep); ok {
-		r0 = returnFunc(appID, flowID, flowType, verbose, action, inputs)
-=======
-	if returnFunc, ok := ret.Get(0).(func(context.Context, string, string, string, string, map[string]string) (*flowexec.FlowStep, *serviceerror.ServiceError)); ok {
-		return returnFunc(ctx, appID, flowID, actionID, flowType, inputData)
-	}
-	if returnFunc, ok := ret.Get(0).(func(context.Context, string, string, string, string, map[string]string) *flowexec.FlowStep); ok {
-		r0 = returnFunc(ctx, appID, flowID, actionID, flowType, inputData)
->>>>>>> c23b1f4b
+	if returnFunc, ok := ret.Get(0).(func(context.Context, string, string, string, bool, string, map[string]string) (*flowexec.FlowStep, *serviceerror.ServiceError)); ok {
+		return returnFunc(ctx, appID, flowID, flowType, verbose, action, inputs)
+	}
+	if returnFunc, ok := ret.Get(0).(func(context.Context, string, string, string, bool, string, map[string]string) *flowexec.FlowStep); ok {
+		r0 = returnFunc(ctx, appID, flowID, flowType, verbose, action, inputs)
 	} else {
 		if ret.Get(0) != nil {
 			r0 = ret.Get(0).(*flowexec.FlowStep)
 		}
 	}
-<<<<<<< HEAD
-	if returnFunc, ok := ret.Get(1).(func(string, string, string, bool, string, map[string]string) *serviceerror.ServiceError); ok {
-		r1 = returnFunc(appID, flowID, flowType, verbose, action, inputs)
-=======
-	if returnFunc, ok := ret.Get(1).(func(context.Context, string, string, string, string, map[string]string) *serviceerror.ServiceError); ok {
-		r1 = returnFunc(ctx, appID, flowID, actionID, flowType, inputData)
->>>>>>> c23b1f4b
+	if returnFunc, ok := ret.Get(1).(func(context.Context, string, string, string, bool, string, map[string]string) *serviceerror.ServiceError); ok {
+		r1 = returnFunc(ctx, appID, flowID, flowType, verbose, action, inputs)
 	} else {
 		if ret.Get(1) != nil {
 			r1 = ret.Get(1).(*serviceerror.ServiceError)
@@ -97,23 +79,14 @@
 //   - appID string
 //   - flowID string
 //   - flowType string
-<<<<<<< HEAD
 //   - verbose bool
 //   - action string
 //   - inputs map[string]string
-func (_e *FlowExecServiceInterfaceMock_Expecter) Execute(appID interface{}, flowID interface{}, flowType interface{}, verbose interface{}, action interface{}, inputs interface{}) *FlowExecServiceInterfaceMock_Execute_Call {
-	return &FlowExecServiceInterfaceMock_Execute_Call{Call: _e.mock.On("Execute", appID, flowID, flowType, verbose, action, inputs)}
-}
-
-func (_c *FlowExecServiceInterfaceMock_Execute_Call) Run(run func(appID string, flowID string, flowType string, verbose bool, action string, inputs map[string]string)) *FlowExecServiceInterfaceMock_Execute_Call {
-=======
-//   - inputData map[string]string
-func (_e *FlowExecServiceInterfaceMock_Expecter) Execute(ctx interface{}, appID interface{}, flowID interface{}, actionID interface{}, flowType interface{}, inputData interface{}) *FlowExecServiceInterfaceMock_Execute_Call {
-	return &FlowExecServiceInterfaceMock_Execute_Call{Call: _e.mock.On("Execute", ctx, appID, flowID, actionID, flowType, inputData)}
-}
-
-func (_c *FlowExecServiceInterfaceMock_Execute_Call) Run(run func(ctx context.Context, appID string, flowID string, actionID string, flowType string, inputData map[string]string)) *FlowExecServiceInterfaceMock_Execute_Call {
->>>>>>> c23b1f4b
+func (_e *FlowExecServiceInterfaceMock_Expecter) Execute(ctx interface{}, appID interface{}, flowID interface{}, flowType interface{}, verbose interface{}, action interface{}, inputs interface{}) *FlowExecServiceInterfaceMock_Execute_Call {
+	return &FlowExecServiceInterfaceMock_Execute_Call{Call: _e.mock.On("Execute", ctx, appID, flowID, flowType, verbose, action, inputs)}
+}
+
+func (_c *FlowExecServiceInterfaceMock_Execute_Call) Run(run func(ctx context.Context, appID string, flowID string, flowType string, verbose bool, action string, inputs map[string]string)) *FlowExecServiceInterfaceMock_Execute_Call {
 	_c.Call.Run(func(args mock.Arguments) {
 		var arg0 context.Context
 		if args[0] != nil {
@@ -127,17 +100,21 @@
 		if args[2] != nil {
 			arg2 = args[2].(string)
 		}
-		var arg3 bool
+		var arg3 string
 		if args[3] != nil {
-			arg3 = args[3].(bool)
-		}
-		var arg4 string
+			arg3 = args[3].(string)
+		}
+		var arg4 bool
 		if args[4] != nil {
-			arg4 = args[4].(string)
-		}
-		var arg5 map[string]string
+			arg4 = args[4].(bool)
+		}
+		var arg5 string
 		if args[5] != nil {
-			arg5 = args[5].(map[string]string)
+			arg5 = args[5].(string)
+		}
+		var arg6 map[string]string
+		if args[6] != nil {
+			arg6 = args[6].(map[string]string)
 		}
 		run(
 			arg0,
@@ -146,6 +123,7 @@
 			arg3,
 			arg4,
 			arg5,
+			arg6,
 		)
 	})
 	return _c
@@ -156,11 +134,7 @@
 	return _c
 }
 
-<<<<<<< HEAD
-func (_c *FlowExecServiceInterfaceMock_Execute_Call) RunAndReturn(run func(appID string, flowID string, flowType string, verbose bool, action string, inputs map[string]string) (*flowexec.FlowStep, *serviceerror.ServiceError)) *FlowExecServiceInterfaceMock_Execute_Call {
-=======
-func (_c *FlowExecServiceInterfaceMock_Execute_Call) RunAndReturn(run func(ctx context.Context, appID string, flowID string, actionID string, flowType string, inputData map[string]string) (*flowexec.FlowStep, *serviceerror.ServiceError)) *FlowExecServiceInterfaceMock_Execute_Call {
->>>>>>> c23b1f4b
+func (_c *FlowExecServiceInterfaceMock_Execute_Call) RunAndReturn(run func(ctx context.Context, appID string, flowID string, flowType string, verbose bool, action string, inputs map[string]string) (*flowexec.FlowStep, *serviceerror.ServiceError)) *FlowExecServiceInterfaceMock_Execute_Call {
 	_c.Call.Return(run)
 	return _c
 }
