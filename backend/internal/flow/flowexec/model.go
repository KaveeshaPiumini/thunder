--- conflicted
+++ resolved
@@ -30,21 +30,13 @@
 
 // EngineContext holds the overall context used by the flow engine during execution.
 type EngineContext struct {
-<<<<<<< HEAD
 	FlowID      string
 	FlowType    common.FlowType
 	AppID       string
 	Verbose     bool
 	UserInputs  map[string]string
 	RuntimeData map[string]string
-=======
-	FlowID        string
-	FlowType      common.FlowType
-	AppID         string
-	UserInputData map[string]string
-	RuntimeData   map[string]string
-	TraceID       string
->>>>>>> c23b1f4b
+	TraceID     string
 
 	CurrentNode         core.NodeInterface
 	CurrentNodeResponse *common.NodeResponse
