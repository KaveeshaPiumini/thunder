--- conflicted
+++ resolved
@@ -39,12 +39,8 @@
 // FlowExecServiceInterface defines the interface for flow orchestration and acts as the
 // entry point for flow execution
 type FlowExecServiceInterface interface {
-<<<<<<< HEAD
-	Execute(appID, flowID, flowType string, verbose bool, action string, inputs map[string]string) (
-=======
-	Execute(ctx context.Context, appID, flowID, actionID, flowType string, inputData map[string]string) (
->>>>>>> c23b1f4b
-		*FlowStep, *serviceerror.ServiceError)
+	Execute(ctx context.Context, appID, flowID, flowType string, verbose bool,
+		action string, inputs map[string]string) (*FlowStep, *serviceerror.ServiceError)
 	InitiateFlow(initContext *FlowInitContext) (string, *serviceerror.ServiceError)
 }
 
@@ -71,13 +67,8 @@
 }
 
 // Execute executes a flow with the given data
-<<<<<<< HEAD
-func (s *flowExecService) Execute(appID, flowID, flowType string, verbose bool,
-	action string, inputs map[string]string) (
-=======
-func (s *flowExecService) Execute(ctx context.Context, appID, flowID, actionID, flowType string,
-	inputData map[string]string) (
->>>>>>> c23b1f4b
+func (s *flowExecService) Execute(ctx context.Context,
+	appID, flowID, flowType string, verbose bool, action string, inputs map[string]string) (
 	*FlowStep, *serviceerror.ServiceError) {
 	logger := log.GetLogger().With(log.String(log.LoggerKeyComponentName, "FlowExecService"))
 
