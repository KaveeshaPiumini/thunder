--- conflicted
+++ resolved
@@ -99,9 +99,6 @@
 	logger := s.logger.With(log.String(log.LoggerKeyFlowID, ctx.FlowID))
 	logger.Debug("Executing SMS OTP authentication executor")
 
-<<<<<<< HEAD
-	execResp := &common.ExecutorResponse{
-=======
 	if s.observabilitySvc.IsEnabled() {
 		evt := event.NewEvent(
 			ctx.FlowID,
@@ -116,8 +113,7 @@
 		s.observabilitySvc.PublishEvent(evt)
 	}
 
-	execResp := &flowcm.ExecutorResponse{
->>>>>>> c23b1f4b
+	execResp := &common.ExecutorResponse{
 		AdditionalData: make(map[string]string),
 		RuntimeData:    make(map[string]string),
 	}
@@ -206,20 +202,13 @@
 		logger.Error("Failed to send OTP", log.Error(err))
 		return fmt.Errorf("failed to send OTP: %w", err)
 	}
-<<<<<<< HEAD
 	if execResp.Status == common.ExecFailure {
-=======
-
-	if execResp.Status == flowcm.ExecFailure {
->>>>>>> c23b1f4b
 		return nil
 	}
 
 	logger.Debug("SMS OTP sent successfully")
-<<<<<<< HEAD
 	execResp.Status = common.ExecUserInputRequired
-=======
-	execResp.Status = flowcm.ExecUserInputRequired
+
 	if s.observabilitySvc.IsEnabled() {
 		evt := event.NewEvent(
 			ctx.FlowID,
@@ -238,7 +227,6 @@
 		s.observabilitySvc.PublishEvent(evt)
 	}
 
->>>>>>> c23b1f4b
 	return nil
 }
 
@@ -612,9 +600,6 @@
 	if verifyResult.Status != notifcommon.OTPVerifyStatusVerified {
 		logger.Debug("OTP verification failed", log.String("userID", userID),
 			log.String("status", string(verifyResult.Status)))
-<<<<<<< HEAD
-		execResp.Status = common.ExecFailure
-=======
 
 		if s.observabilitySvc.IsEnabled() {
 			evt := event.NewEvent(
@@ -632,8 +617,7 @@
 			s.observabilitySvc.PublishEvent(evt)
 		}
 
-		execResp.Status = flowcm.ExecFailure
->>>>>>> c23b1f4b
+		execResp.Status = common.ExecFailure
 		execResp.FailureReason = errorInvalidOTP
 		return nil
 	}
